--- conflicted
+++ resolved
@@ -371,14 +371,7 @@
             dfs = pool.starmap(ngram_model_worker, args)
 
         df = pd.concat(dfs)
-<<<<<<< HEAD
         df.to_csv(Path.cwd() / "output" / f"means_ngrams_model_{model_name}_{num_samples}.csv")
-
-
-    plot_ngram_model_bpb(num_samples)
-=======
-        df.to_csv(Path.cwd() / "output" / f"step_ngrams_model_means_{model_name}_{num_samples}.csv")
->>>>>>> d89574f8
 
 
 if __name__ == "__main__":
