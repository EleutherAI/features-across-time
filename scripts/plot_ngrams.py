--- conflicted
+++ resolved
@@ -351,11 +351,7 @@
         model_dfs.append(model_df)
     df = pd.concat(model_dfs)
 
-<<<<<<< HEAD
-    plot_ngram_model(df)
-=======
     # plot_ngram_model(df)
->>>>>>> 573b84bc
     # plot_bpb(df)
     # plot_bpb_subplots(df)
 
